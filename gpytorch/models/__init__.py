from __future__ import absolute_import, division, print_function, unicode_literals

from .additive_grid_inducing_variational_gp import AdditiveGridInducingVariationalGP
from .exact_gp import ExactGP
from .gp import GP
from .grid_inducing_variational_gp import GridInducingVariationalGP
<<<<<<< HEAD
from .variational_gp import VariationalGP


__all__ = [
    "AdditiveGridInducingVariationalGP",
    "ExactGP",
    "GP",
    "VariationalGP",
    "GridInducingVariationalGP",
=======
from .additive_grid_inducing_variational_gp import AdditiveGridInducingVariationalGP
from .abstract_variational_gp import AbstractVariationalGP

try:
    from .pyro_variational_gp import PyroVariationalGP
except ImportError:

    class PyroVariationalGP(object):
        def __init__(self, *args, **kwargs):
            raise RuntimeError("Cannot use a PyroVariationalGP because you dont have Pyro installed.")


__all__ = [
    "GP",
    "ExactGP",
    "VariationalGP",
    "GridInducingVariationalGP",
    "AdditiveGridInducingVariationalGP",
    "AbstractVariationalGP",
    "PyroVariationalGP",
>>>>>>> 8106ba8e
]<|MERGE_RESOLUTION|>--- conflicted
+++ resolved
@@ -1,20 +1,12 @@
-from __future__ import absolute_import, division, print_function, unicode_literals
+from __future__ import absolute_import
+from __future__ import division
+from __future__ import print_function
+from __future__ import unicode_literals
 
-from .additive_grid_inducing_variational_gp import AdditiveGridInducingVariationalGP
+from .gp import GP
 from .exact_gp import ExactGP
-from .gp import GP
+from .variational_gp import VariationalGP
 from .grid_inducing_variational_gp import GridInducingVariationalGP
-<<<<<<< HEAD
-from .variational_gp import VariationalGP
-
-
-__all__ = [
-    "AdditiveGridInducingVariationalGP",
-    "ExactGP",
-    "GP",
-    "VariationalGP",
-    "GridInducingVariationalGP",
-=======
 from .additive_grid_inducing_variational_gp import AdditiveGridInducingVariationalGP
 from .abstract_variational_gp import AbstractVariationalGP
 
@@ -35,5 +27,4 @@
     "AdditiveGridInducingVariationalGP",
     "AbstractVariationalGP",
     "PyroVariationalGP",
->>>>>>> 8106ba8e
 ]